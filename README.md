--- conflicted
+++ resolved
@@ -12,7 +12,6 @@
 ## Quickstart
 Launch the stack with a single command:
 
-<<<<<<< HEAD
 ## Quick start
 
 ### Python environment
@@ -43,9 +42,6 @@
 
 For local development with FFmpeg/GStreamer dependencies pre-installed use:
 ```
-=======
-```bash
->>>>>>> bac4376e
 docker compose up --build
 ```
 
