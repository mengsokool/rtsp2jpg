--- conflicted
+++ resolved
@@ -40,14 +40,10 @@
   uvicorn rtsp2jpg.app:app --host 0.0.0.0 --port 8000 --reload
 ```
 
-<<<<<<< HEAD
 The `.env` file is for service configuration knobs—database path, logging level, throttling, and similar options.
 Supply RTSP URLs (with credentials) via the `/register` API or follow the [overview quick start](docs/overview.md#quick-start).
 
 Run the automated tests at any time with:
-=======
-For local development with FFmpeg/GStreamer dependencies pre-installed use:
->>>>>>> 762422c9
 ```
 docker compose up --build
 ```
