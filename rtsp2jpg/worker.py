--- conflicted
+++ resolved
@@ -101,12 +101,9 @@
 
 def _camera_worker(token: str, rtsp_url: str, stop_event: threading.Event) -> None:
     settings = get_settings()
-<<<<<<< HEAD
-=======
     backend_flag = BACKEND_CHOICE.get(token)
     ensure_decoder_monitor_started()
     register_decoder_stream(token, rtsp_url)
->>>>>>> 9d57da7a
 
     while not stop_event.is_set():
         try:
